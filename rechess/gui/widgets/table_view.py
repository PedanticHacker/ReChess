--- conflicted
+++ resolved
@@ -34,7 +34,6 @@
         last_row: int = self.model().rowCount() - 1
         last_column: int = 1 if self.model().index(last_row, 1).data() else 0
         last_model_index: QModelIndex = self.model().index(last_row, last_column)
-<<<<<<< HEAD
         self.select_model_index(last_model_index)
 
     def select_previous_item(self) -> None:
@@ -49,29 +48,12 @@
         """Select the first notation item."""
         first_model_index = self.model().index(0, 0)
         self.select_model_index(first_model_index)
-=======
-        self.select_item_with(last_model_index)
-
-    def select_previous_item(self) -> None:
-        """Select the previous notation item."""
-        self.select_item_with(self.previous_index())
-
-    def select_next_item(self) -> None:
-        """Select the next notation item."""
-        self.select_item_with(self.next_index())
-
-    def first_index(self) -> QModelIndex:
-        """Get a model index of the first notation item."""
-        return self.model().index(0, 0)
->>>>>>> d9ec9f12
 
     def get_previous_model_index(self) -> QModelIndex:
         """Get a model index of the previous notation item."""
         if self.current_ply_index > -1:
             previous_row, previous_column = divmod(self.current_ply_index - 1, 2)
             return self.model().index(previous_row, previous_column)
-
-        return QModelIndex()
 
     def get_next_model_index(self) -> QModelIndex:
         """Get a model index of the next notation item."""
@@ -81,11 +63,7 @@
         next_row, next_column = divmod(self.current_ply_index + 1, 2)
         return self.model().index(next_row, next_column)
 
-<<<<<<< HEAD
     def select_model_index(self, model_index: QModelIndex) -> None:
-=======
-    def select_item_with(self, model_index: QModelIndex) -> None:
->>>>>>> d9ec9f12
         """Select a notation item with the `model_index`."""
         self.selectionModel().setCurrentIndex(
             model_index,
@@ -93,23 +71,7 @@
         )
 
     @property
-<<<<<<< HEAD
     def ply_index(self) -> int:
         """Get the index of a ply (i.e., a half-move)."""
         current_model_index: QModelIndex = self.selectionModel().currentIndex()
-        return 2 * current_model_index.row() + current_model_index.column()
-=======
-    def current_ply_index(self) -> int:
-        """Get an index of the current ply (i.e., a half-move)."""
-        current_index: QModelIndex = self.selectionModel().currentIndex()
-        return (
-            2 * current_index.row() + current_index.column()
-            if current_index.isValid()
-            else -1
-        )
-
-    @Slot()
-    def on_current_changed(self) -> None:
-        """Emit the current ply index of a selected notation item."""
-        self.item_selected.emit(self.current_ply_index)
->>>>>>> d9ec9f12
+        return 2 * current_model_index.row() + current_model_index.column()